/*
 * Copyright (C) 2015 The Android Open Source Project
 *
 * Licensed under the Apache License, Version 2.0 (the "License");
 * you may not use this file except in compliance with the License.
 * You may obtain a copy of the License at
 *
 *      http://www.apache.org/licenses/LICENSE-2.0
 *
 * Unless required by applicable law or agreed to in writing, software
 * distributed under the License is distributed on an "AS IS" BASIS,
 * WITHOUT WARRANTIES OR CONDITIONS OF ANY KIND, either express or implied.
 * See the License for the specific language governing permissions and
 * limitations under the License.
 */

#include "ext4_utils/ext4_crypt.h"

#include <array>

#include <asm/ioctl.h>
#include <dirent.h>
#include <errno.h>
#include <fcntl.h>
#include <string.h>
#include <sys/syscall.h>
#include <sys/stat.h>
#include <sys/types.h>
#include <unistd.h>

#include <android-base/file.h>
#include <android-base/logging.h>
#include <cutils/properties.h>
#include <logwrap/logwrap.h>
#include <utils/misc.h>

#define XATTR_NAME_ENCRYPTION_POLICY "encryption.policy"
#define EXT4_KEYREF_DELIMITER ((char)'.')

// ext4enc:TODO Include structure from somewhere sensible
// MUST be in sync with ext4_crypto.c in kernel
#define EXT4_KEY_DESCRIPTOR_SIZE 8
#define EXT4_KEY_DESCRIPTOR_SIZE_HEX 17

struct ext4_encryption_policy {
    uint8_t version;
    uint8_t contents_encryption_mode;
    uint8_t filenames_encryption_mode;
    uint8_t flags;
    uint8_t master_key_descriptor[EXT4_KEY_DESCRIPTOR_SIZE];
} __attribute__((__packed__));

#define EXT4_ENCRYPTION_MODE_AES_256_XTS    1
#define EXT4_ENCRYPTION_MODE_AES_256_CTS    4
#define EXT4_ENCRYPTION_MODE_AES_256_HEH    126
#define EXT4_ENCRYPTION_MODE_PRIVATE        127

#define EXT4_POLICY_FLAGS_PAD_4         0x00
#define EXT4_POLICY_FLAGS_PAD_8         0x01
#define EXT4_POLICY_FLAGS_PAD_16        0x02
#define EXT4_POLICY_FLAGS_PAD_32        0x03
#define EXT4_POLICY_FLAGS_PAD_MASK      0x03
#define EXT4_POLICY_FLAGS_VALID         0x03

// ext4enc:TODO Get value from somewhere sensible
#define EXT4_IOC_SET_ENCRYPTION_POLICY _IOR('f', 19, struct ext4_encryption_policy)
#define EXT4_IOC_GET_ENCRYPTION_POLICY _IOW('f', 21, struct ext4_encryption_policy)

#define HEX_LOOKUP "0123456789abcdef"

bool e4crypt_is_native() {
    char value[PROPERTY_VALUE_MAX];
    property_get("ro.crypto.type", value, "none");
    return !strcmp(value, "file");
}

static void log_ls(const char* dirname) {
    std::array<const char*, 3> argv = {"ls", "-laZ", dirname};
    int status = 0;
    auto res =
        android_fork_execvp(argv.size(), const_cast<char**>(argv.data()), &status, false, true);
    if (res != 0) {
        PLOG(ERROR) << argv[0] << " " << argv[1] << " " << argv[2] << "failed";
        return;
    }
    if (!WIFEXITED(status)) {
        LOG(ERROR) << argv[0] << " " << argv[1] << " " << argv[2]
                   << " did not exit normally, status: " << status;
        return;
    }
    if (WEXITSTATUS(status) != 0) {
        LOG(ERROR) << argv[0] << " " << argv[1] << " " << argv[2]
                   << " returned failure: " << WEXITSTATUS(status);
        return;
    }
}

static void policy_to_hex(const char* policy, char* hex) {
    for (size_t i = 0, j = 0; i < EXT4_KEY_DESCRIPTOR_SIZE; i++) {
        hex[j++] = HEX_LOOKUP[(policy[i] & 0xF0) >> 4];
        hex[j++] = HEX_LOOKUP[policy[i] & 0x0F];
    }
    hex[EXT4_KEY_DESCRIPTOR_SIZE_HEX - 1] = '\0';
}

static bool is_dir_empty(const char *dirname, bool *is_empty)
{
    int n = 0;
    auto dirp = std::unique_ptr<DIR, int (*)(DIR*)>(opendir(dirname), closedir);
    if (!dirp) {
        PLOG(ERROR) << "Unable to read directory: " << dirname;
        return false;
    }
    for (;;) {
        errno = 0;
        auto entry = readdir(dirp.get());
        if (!entry) {
            if (errno) {
                PLOG(ERROR) << "Unable to read directory: " << dirname;
                return false;
            }
            break;
        }
        if (strcmp(entry->d_name, "lost+found") != 0) { // Skip lost+found
            ++n;
            if (n > 2) {
                *is_empty = false;
                return true;
            }
        }
    }
    *is_empty = true;
    return true;
}

static uint8_t e4crypt_get_policy_flags(int filenames_encryption_mode) {
    if (filenames_encryption_mode == EXT4_ENCRYPTION_MODE_AES_256_CTS) {
        // Use legacy padding with our original filenames encryption mode.
        return EXT4_POLICY_FLAGS_PAD_4;
    }
    // With a new mode we can use the better padding flag without breaking existing devices: pad
    // filenames with zeroes to the next 16-byte boundary.  This is more secure (helps hide the
    // length of filenames) and makes the inputs evenly divisible into blocks which is more
    // efficient for encryption and decryption.
    return EXT4_POLICY_FLAGS_PAD_16;
}

static bool e4crypt_policy_set(const char *directory, const char *policy,
                               size_t policy_length,
                               int contents_encryption_mode,
                               int filenames_encryption_mode) {
    if (policy_length != EXT4_KEY_DESCRIPTOR_SIZE) {
        LOG(ERROR) << "Policy wrong length: " << policy_length;
        return false;
    }
    char policy_hex[EXT4_KEY_DESCRIPTOR_SIZE_HEX];
    policy_to_hex(policy, policy_hex);

    int fd = open(directory, O_DIRECTORY | O_NOFOLLOW | O_CLOEXEC);
    if (fd == -1) {
        PLOG(ERROR) << "Failed to open directory " << directory;
        return false;
    }

    ext4_encryption_policy eep;
    eep.version = 0;
    eep.contents_encryption_mode = contents_encryption_mode;
    eep.filenames_encryption_mode = filenames_encryption_mode;
    eep.flags = e4crypt_get_policy_flags(filenames_encryption_mode);
    memcpy(eep.master_key_descriptor, policy, EXT4_KEY_DESCRIPTOR_SIZE);
    if (ioctl(fd, EXT4_IOC_SET_ENCRYPTION_POLICY, &eep)) {
        PLOG(ERROR) << "Failed to set encryption policy for " << directory  << " to " << policy_hex
            << " modes " << contents_encryption_mode << "/" << filenames_encryption_mode;
        close(fd);
        return false;
    }
    close(fd);

    LOG(INFO) << "Policy for " << directory << " set to " << policy_hex
        << " modes " << contents_encryption_mode << "/" << filenames_encryption_mode;
    return true;
}

static bool e4crypt_policy_get(const char *directory, char *policy,
                               size_t policy_length,
                               int contents_encryption_mode,
                               int filenames_encryption_mode) {
    if (policy_length != EXT4_KEY_DESCRIPTOR_SIZE) {
        LOG(ERROR) << "Policy wrong length: " << policy_length;
        return false;
    }

    int fd = open(directory, O_DIRECTORY | O_NOFOLLOW | O_CLOEXEC);
    if (fd == -1) {
        PLOG(ERROR) << "Failed to open directory " << directory;
        return false;
    }

    ext4_encryption_policy eep;
    memset(&eep, 0, sizeof(ext4_encryption_policy));
    if (ioctl(fd, EXT4_IOC_GET_ENCRYPTION_POLICY, &eep) != 0) {
        PLOG(ERROR) << "Failed to get encryption policy for " << directory;
        close(fd);
        log_ls(directory);
        return false;
    }
    close(fd);

    if ((eep.version != 0)
            || (eep.contents_encryption_mode != contents_encryption_mode)
            || (eep.filenames_encryption_mode != filenames_encryption_mode)
            || (eep.flags !=
                e4crypt_get_policy_flags(filenames_encryption_mode))) {
        LOG(ERROR) << "Failed to find matching encryption policy for " << directory;
        return false;
    }
    memcpy(policy, eep.master_key_descriptor, EXT4_KEY_DESCRIPTOR_SIZE);

    return true;
}

static bool e4crypt_policy_check(const char *directory, const char *policy,
                                 size_t policy_length,
                                 int contents_encryption_mode,
                                 int filenames_encryption_mode) {
    if (policy_length != EXT4_KEY_DESCRIPTOR_SIZE) {
        LOG(ERROR) << "Policy wrong length: " << policy_length;
        return false;
    }
    char existing_policy[EXT4_KEY_DESCRIPTOR_SIZE];
    if (!e4crypt_policy_get(directory, existing_policy, EXT4_KEY_DESCRIPTOR_SIZE,
                            contents_encryption_mode,
                            filenames_encryption_mode)) return false;
    char existing_policy_hex[EXT4_KEY_DESCRIPTOR_SIZE_HEX];

    policy_to_hex(existing_policy, existing_policy_hex);

    if (memcmp(policy, existing_policy, EXT4_KEY_DESCRIPTOR_SIZE) != 0) {
        char policy_hex[EXT4_KEY_DESCRIPTOR_SIZE_HEX];
        policy_to_hex(policy, policy_hex);
        LOG(ERROR) << "Found policy " << existing_policy_hex << " at " << directory
                   << " which doesn't match expected value " << policy_hex;
        log_ls(directory);
        return false;
    }
    LOG(INFO) << "Found policy " << existing_policy_hex << " at " << directory
              << " which matches expected value";
    return true;
}

int e4crypt_policy_ensure(const char *directory, const char *policy,
                          size_t policy_length,
                          const char *contents_encryption_mode,
                          const char *filenames_encryption_mode) {
    int contents_mode = 0;
    int filenames_mode = 0;

    if (!strcmp(contents_encryption_mode, "software") ||
        !strcmp(contents_encryption_mode, "aes-256-xts")) {
        contents_mode = EXT4_ENCRYPTION_MODE_AES_256_XTS;
<<<<<<< HEAD
    } else if (!strcmp(contents_encryption_mode, "ice")) {
=======
    } else if (!strcmp(contents_encryption_mode, "speck128/256-xts")) {
        contents_mode = EXT4_ENCRYPTION_MODE_SPECK128_256_XTS;
    } else if ((!strcmp(contents_encryption_mode, "ice")) ||
                   (!strcmp(contents_encryption_mode, "ice_wrapped_key_supported"))) {
>>>>>>> a213e813
        contents_mode = EXT4_ENCRYPTION_MODE_PRIVATE;
    } else {
        LOG(ERROR) << "Invalid file contents encryption mode: "
                   << contents_encryption_mode;
        return -1;
    }

    if (!strcmp(filenames_encryption_mode, "aes-256-cts")) {
        filenames_mode = EXT4_ENCRYPTION_MODE_AES_256_CTS;
    } else if (!strcmp(filenames_encryption_mode, "aes-256-heh")) {
        filenames_mode = EXT4_ENCRYPTION_MODE_AES_256_HEH;
    } else {
        LOG(ERROR) << "Invalid file names encryption mode: "
                   << filenames_encryption_mode;
        return -1;
    }

    bool is_empty;
    if (!is_dir_empty(directory, &is_empty)) return -1;
    if (is_empty) {
        if (!e4crypt_policy_set(directory, policy, policy_length,
                                contents_mode, filenames_mode)) return -1;
    } else {
        if (!e4crypt_policy_check(directory, policy, policy_length,
                                  contents_mode, filenames_mode)) return -1;
    }
    return 0;
}<|MERGE_RESOLUTION|>--- conflicted
+++ resolved
@@ -258,14 +258,8 @@
     if (!strcmp(contents_encryption_mode, "software") ||
         !strcmp(contents_encryption_mode, "aes-256-xts")) {
         contents_mode = EXT4_ENCRYPTION_MODE_AES_256_XTS;
-<<<<<<< HEAD
-    } else if (!strcmp(contents_encryption_mode, "ice")) {
-=======
-    } else if (!strcmp(contents_encryption_mode, "speck128/256-xts")) {
-        contents_mode = EXT4_ENCRYPTION_MODE_SPECK128_256_XTS;
     } else if ((!strcmp(contents_encryption_mode, "ice")) ||
                    (!strcmp(contents_encryption_mode, "ice_wrapped_key_supported"))) {
->>>>>>> a213e813
         contents_mode = EXT4_ENCRYPTION_MODE_PRIVATE;
     } else {
         LOG(ERROR) << "Invalid file contents encryption mode: "
