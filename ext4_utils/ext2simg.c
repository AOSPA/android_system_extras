/*
 * Copyright (C) 2010 The Android Open Source Project
 *
 * Licensed under the Apache License, Version 2.0 (the "License");
 * you may not use this file except in compliance with the License.
 * You may obtain a copy of the License at
 *
 *      http://www.apache.org/licenses/LICENSE-2.0
 *
 * Unless required by applicable law or agreed to in writing, software
 * distributed under the License is distributed on an "AS IS" BASIS,
 * WITHOUT WARRANTIES OR CONDITIONS OF ANY KIND, either express or implied.
 * See the License for the specific language governing permissions and
 * limitations under the License.
 */

#define _FILE_OFFSET_BITS 64
#define _LARGEFILE64_SOURCE 1

#include <sys/types.h>
#include <sys/stat.h>
#include <sys/types.h>
#include <sys/mman.h>
#include <fcntl.h>
#include <inttypes.h>
#include <libgen.h>
#include <unistd.h>

#include <sparse/sparse.h>

#include "ext4_utils.h"
#include "make_ext4fs.h"
#include "allocate.h"

#if defined(__APPLE__) && defined(__MACH__)
#define off64_t off_t
#endif

#ifndef USE_MINGW /* O_BINARY is windows-specific flag */
#define O_BINARY 0
#endif

extern struct fs_info info;

static int verbose = 0;

static void usage(char *path)
{
	fprintf(stderr, "%s [ options ] <image or block device> <output image>\n", path);
	fprintf(stderr, "\n");
	fprintf(stderr, "  -c include CRC block\n");
	fprintf(stderr, "  -v verbose output\n");
	fprintf(stderr, "  -z gzip output\n");
	fprintf(stderr, "  -S don't use sparse output format\n");
}

<<<<<<< HEAD
=======
static int read_ext(int fd)
{
	off64_t ret;
	struct ext4_super_block sb;

	ret = lseek64(fd, 1024, SEEK_SET);
	if (ret < 0)
		critical_error_errno("failed to seek to superblock");

	ret = read(fd, &sb, sizeof(sb));
	if (ret < 0)
		critical_error_errno("failed to read superblock");
	if (ret != sizeof(sb))
		critical_error("failed to read all of superblock");

	ext4_parse_sb_info(&sb);

	ret = lseek64(fd, info.len, SEEK_SET);
	if (ret < 0)
		critical_error_errno("failed to seek to end of input image");

	ret = lseek64(fd, info.block_size * (aux_info.first_data_block + 1), SEEK_SET);
	if (ret < 0)
		critical_error_errno("failed to seek to block group descriptors");

	ret = read(fd, aux_info.bg_desc, info.block_size * aux_info.bg_desc_blocks);
	if (ret < 0)
		critical_error_errno("failed to read block group descriptors");
	if (ret != (int)info.block_size * (int)aux_info.bg_desc_blocks)
		critical_error("failed to read all of block group descriptors");

	if (verbose) {
		printf("Found filesystem with parameters:\n");
		printf("    Size: %"PRIu64"\n", info.len);
		printf("    Block size: %d\n", info.block_size);
		printf("    Blocks per group: %d\n", info.blocks_per_group);
		printf("    Inodes per group: %d\n", info.inodes_per_group);
		printf("    Inode size: %d\n", info.inode_size);
		printf("    Label: %s\n", info.label);
		printf("    Blocks: %"PRIu64"\n", aux_info.len_blocks);
		printf("    Block groups: %d\n", aux_info.groups);
		printf("    Reserved block group size: %d\n", info.bg_desc_reserve_blocks);
		printf("    Used %d/%d inodes and %d/%d blocks\n",
				aux_info.sb->s_inodes_count - aux_info.sb->s_free_inodes_count,
				aux_info.sb->s_inodes_count,
				aux_info.sb->s_blocks_count_lo - aux_info.sb->s_free_blocks_count_lo,
				aux_info.sb->s_blocks_count_lo);
	}

	return 0;
}

static int bitmap_get_bit(u8 *bitmap, u32 bit)
{
	if (bitmap[bit / 8] & 1 << (bit % 8))
		return 1;

	return 0;
}

>>>>>>> 74da0434
static int build_sparse_ext(int fd, const char *filename)
{
	unsigned int i;
	unsigned int block;
	int start_contiguous_block;
	u8 *block_bitmap;
	off64_t ret;

	block_bitmap = malloc(info.block_size);
	if (!block_bitmap)
		critical_error("failed to allocate block bitmap");

	if (aux_info.first_data_block > 0)
		sparse_file_add_file(ext4_sparse_file, filename, 0,
				info.block_size * aux_info.first_data_block, 0);

	for (i = 0; i < aux_info.groups; i++) {
		u32 first_block = aux_info.first_data_block + i * info.blocks_per_group;
		u32 last_block = min(info.blocks_per_group, aux_info.len_blocks - first_block);

		ret = lseek64(fd, (u64)info.block_size * aux_info.bg_desc[i].bg_block_bitmap,
				SEEK_SET);
		if (ret < 0)
			critical_error_errno("failed to seek to block group bitmap %d", i);

		ret = read(fd, block_bitmap, info.block_size);
		if (ret < 0)
			critical_error_errno("failed to read block group bitmap %d", i);
		if (ret != (int)info.block_size)
			critical_error("failed to read all of block group bitmap %d", i);

		start_contiguous_block = -1;
		for (block = 0; block < last_block; block++) {
			if (start_contiguous_block >= 0) {
				if (!bitmap_get_bit(block_bitmap, block)) {
					u32 start_block = first_block + start_contiguous_block;
					u32 len_blocks = block - start_contiguous_block;

					sparse_file_add_file(ext4_sparse_file, filename,
							(u64)info.block_size * start_block,
							info.block_size * len_blocks, start_block);
					start_contiguous_block = -1;
				}
			} else {
				if (bitmap_get_bit(block_bitmap, block))
					start_contiguous_block = block;
			}
		}

		if (start_contiguous_block >= 0) {
			u32 start_block = first_block + start_contiguous_block;
			u32 len_blocks = last_block - start_contiguous_block;
			sparse_file_add_file(ext4_sparse_file, filename,
					(u64)info.block_size * start_block,
					info.block_size * len_blocks, start_block);
		}
	}

	return 0;
}

int main(int argc, char **argv)
{
	int opt;
	const char *in = NULL;
	const char *out = NULL;
	int gzip = 0;
	int sparse = 1;
	int infd, outfd;
	int crc = 0;

	while ((opt = getopt(argc, argv, "cvzS")) != -1) {
		switch (opt) {
		case 'c':
			crc = 1;
			break;
		case 'v':
			verbose = 1;
			break;
		case 'z':
			gzip = 1;
			break;
		case 'S':
			sparse = 0;
			break;
		}
	}

	if (optind >= argc) {
		fprintf(stderr, "Expected image or block device after options\n");
		usage(argv[0]);
		exit(EXIT_FAILURE);
	}

	in = argv[optind++];

	if (optind >= argc) {
		fprintf(stderr, "Expected output image after input image\n");
		usage(argv[0]);
		exit(EXIT_FAILURE);
	}

	out = argv[optind++];

	if (optind < argc) {
		fprintf(stderr, "Unexpected argument: %s\n", argv[optind]);
		usage(argv[0]);
		exit(EXIT_FAILURE);
	}

	infd = open(in, O_RDONLY);

	if (infd < 0)
		critical_error_errno("failed to open input image");

	read_ext(infd, verbose);

	ext4_sparse_file = sparse_file_new(info.block_size, info.len);

	build_sparse_ext(infd, in);

	close(infd);

	if (strcmp(out, "-")) {
		outfd = open(out, O_WRONLY | O_CREAT | O_TRUNC | O_BINARY, 0644);
		if (outfd < 0) {
			error_errno("open");
			return EXIT_FAILURE;
		}
	} else {
		outfd = STDOUT_FILENO;
	}

	write_ext4_image(outfd, gzip, sparse, crc);
	close(outfd);

	sparse_file_destroy(ext4_sparse_file);

	return 0;
}<|MERGE_RESOLUTION|>--- conflicted
+++ resolved
@@ -22,7 +22,6 @@
 #include <sys/types.h>
 #include <sys/mman.h>
 #include <fcntl.h>
-#include <inttypes.h>
 #include <libgen.h>
 #include <unistd.h>
 
@@ -54,69 +53,6 @@
 	fprintf(stderr, "  -S don't use sparse output format\n");
 }
 
-<<<<<<< HEAD
-=======
-static int read_ext(int fd)
-{
-	off64_t ret;
-	struct ext4_super_block sb;
-
-	ret = lseek64(fd, 1024, SEEK_SET);
-	if (ret < 0)
-		critical_error_errno("failed to seek to superblock");
-
-	ret = read(fd, &sb, sizeof(sb));
-	if (ret < 0)
-		critical_error_errno("failed to read superblock");
-	if (ret != sizeof(sb))
-		critical_error("failed to read all of superblock");
-
-	ext4_parse_sb_info(&sb);
-
-	ret = lseek64(fd, info.len, SEEK_SET);
-	if (ret < 0)
-		critical_error_errno("failed to seek to end of input image");
-
-	ret = lseek64(fd, info.block_size * (aux_info.first_data_block + 1), SEEK_SET);
-	if (ret < 0)
-		critical_error_errno("failed to seek to block group descriptors");
-
-	ret = read(fd, aux_info.bg_desc, info.block_size * aux_info.bg_desc_blocks);
-	if (ret < 0)
-		critical_error_errno("failed to read block group descriptors");
-	if (ret != (int)info.block_size * (int)aux_info.bg_desc_blocks)
-		critical_error("failed to read all of block group descriptors");
-
-	if (verbose) {
-		printf("Found filesystem with parameters:\n");
-		printf("    Size: %"PRIu64"\n", info.len);
-		printf("    Block size: %d\n", info.block_size);
-		printf("    Blocks per group: %d\n", info.blocks_per_group);
-		printf("    Inodes per group: %d\n", info.inodes_per_group);
-		printf("    Inode size: %d\n", info.inode_size);
-		printf("    Label: %s\n", info.label);
-		printf("    Blocks: %"PRIu64"\n", aux_info.len_blocks);
-		printf("    Block groups: %d\n", aux_info.groups);
-		printf("    Reserved block group size: %d\n", info.bg_desc_reserve_blocks);
-		printf("    Used %d/%d inodes and %d/%d blocks\n",
-				aux_info.sb->s_inodes_count - aux_info.sb->s_free_inodes_count,
-				aux_info.sb->s_inodes_count,
-				aux_info.sb->s_blocks_count_lo - aux_info.sb->s_free_blocks_count_lo,
-				aux_info.sb->s_blocks_count_lo);
-	}
-
-	return 0;
-}
-
-static int bitmap_get_bit(u8 *bitmap, u32 bit)
-{
-	if (bitmap[bit / 8] & 1 << (bit % 8))
-		return 1;
-
-	return 0;
-}
-
->>>>>>> 74da0434
 static int build_sparse_ext(int fd, const char *filename)
 {
 	unsigned int i;
