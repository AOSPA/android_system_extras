--- conflicted
+++ resolved
@@ -254,42 +254,7 @@
     return ss.str();
 }
 
-<<<<<<< HEAD
-int fscrypt_policy_ensure(const char* directory, const char* key_raw_ref, size_t key_raw_ref_length,
-                          const char* contents_encryption_mode,
-                          const char* filenames_encryption_mode, int policy_version) {
-    int contents_mode = 0;
-    int filenames_mode = 0;
-
-    if (!strcmp(contents_encryption_mode, "software") ||
-        !strcmp(contents_encryption_mode, "aes-256-xts")) {
-        contents_mode = FS_ENCRYPTION_MODE_AES_256_XTS;
-    } else if (!strcmp(contents_encryption_mode, "adiantum")) {
-        contents_mode = FS_ENCRYPTION_MODE_ADIANTUM;
-    } else if ((!strcmp(contents_encryption_mode, "ice")) ||
-                   (!strcmp(contents_encryption_mode, "ice_wrapped_key_supported"))) {
-        contents_mode = FS_ENCRYPTION_MODE_PRIVATE;
-    } else {
-        LOG(ERROR) << "Invalid file contents encryption mode: "
-                   << contents_encryption_mode;
-        return -1;
-    }
-
-    if (!strcmp(filenames_encryption_mode, "aes-256-cts")) {
-        filenames_mode = FS_ENCRYPTION_MODE_AES_256_CTS;
-    } else if (!strcmp(filenames_encryption_mode, "aes-256-heh")) {
-        filenames_mode = FS_ENCRYPTION_MODE_AES_256_HEH;
-    } else if (!strcmp(filenames_encryption_mode, "adiantum")) {
-        filenames_mode = FS_ENCRYPTION_MODE_ADIANTUM;
-    } else {
-        LOG(ERROR) << "Invalid file names encryption mode: "
-                   << filenames_encryption_mode;
-        return -1;
-    }
-
-=======
 bool EnsurePolicy(const EncryptionPolicy& policy, const std::string& directory) {
->>>>>>> fe034f19
     union {
         fscrypt_policy_v1 v1;
         fscrypt_policy_v2 v2;
