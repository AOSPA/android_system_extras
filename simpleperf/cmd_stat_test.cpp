/*
 * Copyright (C) 2015 The Android Open Source Project
 *
 * Licensed under the Apache License, Version 2.0 (the "License");
 * you may not use this file except in compliance with the License.
 * You may obtain a copy of the License at
 *
 *      http://www.apache.org/licenses/LICENSE-2.0
 *
 * Unless required by applicable law or agreed to in writing, software
 * distributed under the License is distributed on an "AS IS" BASIS,
 * WITHOUT WARRANTIES OR CONDITIONS OF ANY KIND, either express or implied.
 * See the License for the specific language governing permissions and
 * limitations under the License.
 */

#include <gtest/gtest.h>

#include <android-base/stringprintf.h>

#include "command.h"
#include "get_test_data.h"
#include "test_util.h"

static std::unique_ptr<Command> StatCmd() {
  return CreateCommandInstance("stat");
}

TEST(stat_cmd, no_options) { ASSERT_TRUE(StatCmd()->Run({"sleep", "1"})); }

TEST(stat_cmd, event_option) {
  ASSERT_TRUE(StatCmd()->Run({"-e", "cpu-clock,task-clock", "sleep", "1"}));
}

TEST(stat_cmd, system_wide_option) {
  TEST_IN_ROOT(ASSERT_TRUE(StatCmd()->Run({"-a", "sleep", "1"})));
}

TEST(stat_cmd, verbose_option) {
  ASSERT_TRUE(StatCmd()->Run({"--verbose", "sleep", "1"}));
}

TEST(stat_cmd, tracepoint_event) {
  TEST_IN_ROOT(ASSERT_TRUE(
      StatCmd()->Run({"-a", "-e", "sched:sched_switch", "sleep", "1"})));
}

TEST(stat_cmd, event_modifier) {
  ASSERT_TRUE(
      StatCmd()->Run({"-e", "cpu-cycles:u,cpu-cycles:k", "sleep", "1"}));
}

void CreateProcesses(size_t count,
                     std::vector<std::unique_ptr<Workload>>* workloads) {
  workloads->clear();
  for (size_t i = 0; i < count; ++i) {
    // Create a workload runs longer than profiling time.
    auto workload = Workload::CreateWorkload({"sleep", "1000"});
    ASSERT_TRUE(workload != nullptr);
    ASSERT_TRUE(workload->Start());
    workloads->push_back(std::move(workload));
  }
}

TEST(stat_cmd, existing_processes) {
  std::vector<std::unique_ptr<Workload>> workloads;
  CreateProcesses(2, &workloads);
<<<<<<< HEAD
  std::string pid_list = android::base::StringPrintf(
      "%d,%d", workloads[0]->GetPid(), workloads[1]->GetPid());
  ASSERT_TRUE(StatCmd()->Run({"-p", pid_list}));
=======
  std::string pid_list =
      android::base::StringPrintf("%d,%d", workloads[0]->GetPid(), workloads[1]->GetPid());
  ASSERT_TRUE(StatCmd()->Run({"-p", pid_list, "sleep", "1"}));
>>>>>>> a486a4b8
}

TEST(stat_cmd, existing_threads) {
  std::vector<std::unique_ptr<Workload>> workloads;
  CreateProcesses(2, &workloads);
  // Process id can be used as thread id in linux.
<<<<<<< HEAD
  std::string tid_list = android::base::StringPrintf(
      "%d,%d", workloads[0]->GetPid(), workloads[1]->GetPid());
  ASSERT_TRUE(StatCmd()->Run({"-t", tid_list}));
=======
  std::string tid_list =
      android::base::StringPrintf("%d,%d", workloads[0]->GetPid(), workloads[1]->GetPid());
  ASSERT_TRUE(StatCmd()->Run({"-t", tid_list, "sleep", "1"}));
>>>>>>> a486a4b8
}

TEST(stat_cmd, no_monitored_threads) { ASSERT_FALSE(StatCmd()->Run({""})); }

TEST(stat_cmd, cpu_option) {
  ASSERT_TRUE(StatCmd()->Run({"--cpu", "0", "sleep", "1"}));
  TEST_IN_ROOT(ASSERT_TRUE(StatCmd()->Run({"--cpu", "0", "-a", "sleep", "1"})));
}

TEST(stat_cmd, group_option) {
  ASSERT_TRUE(
      StatCmd()->Run({"--group", "cpu-cycles,cpu-clock", "sleep", "1"}));
  ASSERT_TRUE(StatCmd()->Run({"--group", "cpu-cycles,cpu-clock", "--group",
                              "cpu-cycles:u,cpu-clock:u", "--group",
                              "cpu-cycles:k,cpu-clock:k", "sleep", "1"}));
}<|MERGE_RESOLUTION|>--- conflicted
+++ resolved
@@ -65,30 +65,18 @@
 TEST(stat_cmd, existing_processes) {
   std::vector<std::unique_ptr<Workload>> workloads;
   CreateProcesses(2, &workloads);
-<<<<<<< HEAD
   std::string pid_list = android::base::StringPrintf(
       "%d,%d", workloads[0]->GetPid(), workloads[1]->GetPid());
-  ASSERT_TRUE(StatCmd()->Run({"-p", pid_list}));
-=======
-  std::string pid_list =
-      android::base::StringPrintf("%d,%d", workloads[0]->GetPid(), workloads[1]->GetPid());
   ASSERT_TRUE(StatCmd()->Run({"-p", pid_list, "sleep", "1"}));
->>>>>>> a486a4b8
 }
 
 TEST(stat_cmd, existing_threads) {
   std::vector<std::unique_ptr<Workload>> workloads;
   CreateProcesses(2, &workloads);
   // Process id can be used as thread id in linux.
-<<<<<<< HEAD
   std::string tid_list = android::base::StringPrintf(
       "%d,%d", workloads[0]->GetPid(), workloads[1]->GetPid());
-  ASSERT_TRUE(StatCmd()->Run({"-t", tid_list}));
-=======
-  std::string tid_list =
-      android::base::StringPrintf("%d,%d", workloads[0]->GetPid(), workloads[1]->GetPid());
   ASSERT_TRUE(StatCmd()->Run({"-t", tid_list, "sleep", "1"}));
->>>>>>> a486a4b8
 }
 
 TEST(stat_cmd, no_monitored_threads) { ASSERT_FALSE(StatCmd()->Run({""})); }
