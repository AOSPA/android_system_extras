--- conflicted
+++ resolved
@@ -182,16 +182,9 @@
 TEST(record_cmd, existing_processes) {
   std::vector<std::unique_ptr<Workload>> workloads;
   CreateProcesses(2, &workloads);
-<<<<<<< HEAD
   std::string pid_list = android::base::StringPrintf(
       "%d,%d", workloads[0]->GetPid(), workloads[1]->GetPid());
-  TemporaryFile tmpfile;
-  ASSERT_TRUE(RecordCmd()->Run({"-p", pid_list, "-o", tmpfile.path}));
-=======
-  std::string pid_list =
-      android::base::StringPrintf("%d,%d", workloads[0]->GetPid(), workloads[1]->GetPid());
   ASSERT_TRUE(RunRecordCmd({"-p", pid_list}));
->>>>>>> a486a4b8
 }
 
 TEST(record_cmd, existing_threads) {
@@ -200,7 +193,6 @@
   // Process id can also be used as thread id in linux.
   std::string tid_list = android::base::StringPrintf(
       "%d,%d", workloads[0]->GetPid(), workloads[1]->GetPid());
-  TemporaryFile tmpfile;
   ASSERT_TRUE(RunRecordCmd({"-t", tid_list}));
 }
 
